--- conflicted
+++ resolved
@@ -94,18 +94,15 @@
         # - containerPort: 80
         #   protocol: TCP
         resources: {}
-<<<<<<< HEAD
+        volumeMounts:
+        - mountPath: /etc/certs
+          name: cert-data
       - name: statsd
         image: ark3/statsd:0.4.0
         resources: {}
-=======
-        volumeMounts:
-        - mountPath: /etc/certs
-          name: cert-data
       volumes:
       - name: cert-data
         secret:
           secretName: ambassador-certs
->>>>>>> 410be1f2
       restartPolicy: Always
 status: {}